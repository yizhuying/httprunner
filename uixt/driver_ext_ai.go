--- conflicted
+++ resolved
@@ -371,7 +371,6 @@
 
 	if !result.Pass {
 		assertResult.Error = result.Thought
-		return assertResult, errors.New(result.Thought)
 	}
 
 	return assertResult, nil
@@ -616,54 +615,4 @@
 		QueryResult:       result,                   // query-specific result
 	}
 	return aiResult, nil
-<<<<<<< HEAD
-=======
-}
-
-// AIAssert performs AI-driven assertion and returns detailed execution result
-func (dExt *XTDriver) AIAssert(assertion string, opts ...option.ActionOption) (*AIExecutionResult, error) {
-	if dExt.LLMService == nil {
-		return nil, errors.New("LLM service is not initialized")
-	}
-
-	// Step 1: Take screenshot and convert to base64
-	screenResult, err := dExt.GetScreenResult(
-		option.WithScreenShotFileName("ai_assert"),
-		option.WithScreenShotBase64(true),
-	)
-	if err != nil {
-		return nil, err
-	}
-
-	assertResult := &AIExecutionResult{
-		Type:              "assert",
-		ScreenshotElapsed: screenResult.Elapsed,
-		ImagePath:         screenResult.ImagePath,
-		Resolution:        &screenResult.Resolution,
-	}
-
-	// Step 2: Call model and measure time
-	modelCallStartTime := time.Now()
-	assertOpts := &ai.AssertOptions{
-		Assertion:  assertion,
-		Screenshot: screenResult.Base64,
-		Size:       screenResult.Resolution,
-	}
-	result, err := dExt.LLMService.Assert(context.Background(), assertOpts)
-	assertResult.ModelCallElapsed = time.Since(modelCallStartTime).Milliseconds()
-	assertResult.AssertionResult = result
-
-	if err != nil {
-		assertResult.Error = err.Error()
-		return assertResult, errors.Wrap(err, "AI assertion failed")
-	}
-
-	// For assertion failure, we should still return success but mark the assertion as failed
-	// This ensures that the AIResult (including screenshot and thought) is properly saved and displayed
-	if !result.Pass {
-		assertResult.Error = result.Thought // Store the failure reason for reporting
-	}
-
-	return assertResult, nil
->>>>>>> 184527d0
 }