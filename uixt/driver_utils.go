--- conflicted
+++ resolved
@@ -206,15 +206,9 @@
 	switch check {
 	case option.SelectorOCR:
 		err = dExt.assertOCR(expected, assert)
-<<<<<<< HEAD
 	case option.SelectorAI:
-		err = dExt.AIAssert(assert)
+		err = dExt.AIAssert(expected)
 	case option.SelectorForegroundApp:
-=======
-	case SelectorAI:
-		err = dExt.AIAssert(expected)
-	case SelectorForegroundApp:
->>>>>>> e4ab1035
 		err = dExt.assertForegroundApp(expected, assert)
 	case option.SelectorSelector:
 		err = dExt.assertSelector(expected, assert)
