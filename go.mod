module github.com/httprunner/httprunner/v4

go 1.18

require (
	github.com/andybalholm/brotli v1.0.4
	github.com/denisbrodbeck/machineid v1.0.1
	github.com/fatih/color v1.16.0
	github.com/getsentry/sentry-go v0.13.0
	github.com/go-openapi/spec v0.20.7
	github.com/google/shlex v0.0.0-20191202100458-e7afc7fbc510
	github.com/gorilla/websocket v1.5.0
	github.com/httprunner/funplugin v0.5.4
	github.com/jinzhu/copier v0.3.5
	github.com/jmespath/go-jmespath v0.4.0
	github.com/json-iterator/go v1.1.12
	github.com/lunixbochs/struc v0.0.0-20200707160740-784aaebc1d40
	github.com/maja42/goval v1.2.1
	github.com/mitchellh/mapstructure v1.5.0
	github.com/olekukonko/tablewriter v0.0.5
	github.com/pkg/errors v0.9.1
	github.com/prometheus/client_golang v1.13.0
	github.com/rs/zerolog v1.30.0
	github.com/satori/go.uuid v1.2.0
	github.com/shirou/gopsutil v3.21.11+incompatible
	github.com/spf13/cobra v1.5.0
	github.com/stretchr/testify v1.8.4
	gocv.io/x/gocv v0.32.1
<<<<<<< HEAD
	golang.org/x/net v0.17.0
=======
	golang.org/x/net v0.20.0
>>>>>>> 55bdfc49
	golang.org/x/oauth2 v0.8.0
	golang.org/x/text v0.14.0
	google.golang.org/grpc v1.57.0
	google.golang.org/protobuf v1.32.0
	gopkg.in/yaml.v3 v3.0.1
	howett.net/plist v1.0.0
)

require (
	cloud.google.com/go/compute v1.23.0 // indirect
	cloud.google.com/go/compute/metadata v0.2.3 // indirect
	github.com/beorn7/perks v1.0.1 // indirect
	github.com/cespare/xxhash/v2 v2.2.0 // indirect
	github.com/cpuguy83/go-md2man/v2 v2.0.2 // indirect
	github.com/davecgh/go-spew v1.1.1 // indirect
	github.com/go-errors/errors v1.4.2 // indirect
	github.com/go-ole/go-ole v1.2.6 // indirect
	github.com/go-openapi/jsonpointer v0.19.5 // indirect
	github.com/go-openapi/jsonreference v0.20.0 // indirect
	github.com/go-openapi/swag v0.22.3 // indirect
	github.com/golang/protobuf v1.5.3 // indirect
<<<<<<< HEAD
	github.com/hashicorp/go-hclog v1.6.2 // indirect
	github.com/hashicorp/go-plugin v1.6.0 // indirect
=======
	github.com/google/go-cmp v0.6.0 // indirect
	github.com/hashicorp/go-hclog v1.5.0 // indirect
	github.com/hashicorp/go-plugin v1.4.10 // indirect
>>>>>>> 55bdfc49
	github.com/hashicorp/yamux v0.1.1 // indirect
	github.com/inconshreveable/mousetrap v1.0.1 // indirect
	github.com/incu6us/goimports-reviser/v2 v2.5.3 // indirect
	github.com/josharian/intern v1.0.0 // indirect
	github.com/kr/pretty v0.3.1 // indirect
	github.com/mailru/easyjson v0.7.7 // indirect
	github.com/mattn/go-colorable v0.1.13 // indirect
	github.com/mattn/go-isatty v0.0.20 // indirect
	github.com/mattn/go-runewidth v0.0.14 // indirect
	github.com/matttproud/golang_protobuf_extensions v1.0.1 // indirect
	github.com/mitchellh/go-testing-interface v1.14.1 // indirect
	github.com/modern-go/concurrent v0.0.0-20180306012644-bacd9c7ef1dd // indirect
	github.com/modern-go/reflect2 v1.0.2 // indirect
	github.com/oklog/run v1.1.0 // indirect
	github.com/pmezard/go-difflib v1.0.0 // indirect
	github.com/prometheus/client_model v0.2.0 // indirect
	github.com/prometheus/common v0.37.0 // indirect
	github.com/prometheus/procfs v0.8.0 // indirect
	github.com/rivo/uniseg v0.2.0 // indirect
	github.com/rogpeppe/go-internal v1.12.0 // indirect
	github.com/russross/blackfriday/v2 v2.1.0 // indirect
	github.com/spf13/pflag v1.0.5 // indirect
	github.com/tklauser/go-sysconf v0.3.10 // indirect
	github.com/tklauser/numcpus v0.5.0 // indirect
	github.com/yusufpapurcu/wmi v1.2.2 // indirect
<<<<<<< HEAD
	golang.org/x/sys v0.16.0 // indirect
	golang.org/x/text v0.14.0 // indirect
	google.golang.org/appengine v1.6.8 // indirect
	google.golang.org/genproto/googleapis/rpc v0.0.0-20240116215550-a9fa1716bcac // indirect
=======
	golang.org/x/mod v0.14.0 // indirect
	golang.org/x/sync v0.6.0 // indirect
	golang.org/x/sys v0.16.0 // indirect
	golang.org/x/tools v0.17.0 // indirect
	google.golang.org/appengine v1.6.7 // indirect
	google.golang.org/genproto/googleapis/rpc v0.0.0-20230815205213-6bfd019c3878 // indirect
>>>>>>> 55bdfc49
	gopkg.in/yaml.v2 v2.4.0 // indirect
	mvdan.cc/gofumpt v0.6.0 // indirect
)

replace github.com/httprunner/funplugin v0.5.4 => /Users/bytedance/go/src/github.com/httprunner/funplugin<|MERGE_RESOLUTION|>--- conflicted
+++ resolved
@@ -26,11 +26,7 @@
 	github.com/spf13/cobra v1.5.0
 	github.com/stretchr/testify v1.8.4
 	gocv.io/x/gocv v0.32.1
-<<<<<<< HEAD
-	golang.org/x/net v0.17.0
-=======
 	golang.org/x/net v0.20.0
->>>>>>> 55bdfc49
 	golang.org/x/oauth2 v0.8.0
 	golang.org/x/text v0.14.0
 	google.golang.org/grpc v1.57.0
@@ -52,14 +48,9 @@
 	github.com/go-openapi/jsonreference v0.20.0 // indirect
 	github.com/go-openapi/swag v0.22.3 // indirect
 	github.com/golang/protobuf v1.5.3 // indirect
-<<<<<<< HEAD
-	github.com/hashicorp/go-hclog v1.6.2 // indirect
-	github.com/hashicorp/go-plugin v1.6.0 // indirect
-=======
 	github.com/google/go-cmp v0.6.0 // indirect
 	github.com/hashicorp/go-hclog v1.5.0 // indirect
 	github.com/hashicorp/go-plugin v1.4.10 // indirect
->>>>>>> 55bdfc49
 	github.com/hashicorp/yamux v0.1.1 // indirect
 	github.com/inconshreveable/mousetrap v1.0.1 // indirect
 	github.com/incu6us/goimports-reviser/v2 v2.5.3 // indirect
@@ -85,19 +76,12 @@
 	github.com/tklauser/go-sysconf v0.3.10 // indirect
 	github.com/tklauser/numcpus v0.5.0 // indirect
 	github.com/yusufpapurcu/wmi v1.2.2 // indirect
-<<<<<<< HEAD
-	golang.org/x/sys v0.16.0 // indirect
-	golang.org/x/text v0.14.0 // indirect
-	google.golang.org/appengine v1.6.8 // indirect
-	google.golang.org/genproto/googleapis/rpc v0.0.0-20240116215550-a9fa1716bcac // indirect
-=======
 	golang.org/x/mod v0.14.0 // indirect
 	golang.org/x/sync v0.6.0 // indirect
 	golang.org/x/sys v0.16.0 // indirect
 	golang.org/x/tools v0.17.0 // indirect
 	google.golang.org/appengine v1.6.7 // indirect
 	google.golang.org/genproto/googleapis/rpc v0.0.0-20230815205213-6bfd019c3878 // indirect
->>>>>>> 55bdfc49
 	gopkg.in/yaml.v2 v2.4.0 // indirect
 	mvdan.cc/gofumpt v0.6.0 // indirect
 )
