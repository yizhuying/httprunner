package server

import (
	"os"
	"path"

	"github.com/Masterminds/semver"
	"github.com/danielpaulus/go-ios/ios"
	"github.com/gin-gonic/gin"
	"github.com/httprunner/httprunner/v5/pkg/gadb"
	"github.com/httprunner/httprunner/v5/pkg/uixt"
	"github.com/httprunner/httprunner/v5/pkg/uixt/option"
	"github.com/rs/zerolog/log"
)

func (r *Router) listDeviceHandler(c *gin.Context) {
	var deviceList []interface{}
	client, err := gadb.NewClient()
	if err == nil {
		androidDevices, err := client.DeviceList()
		if err == nil {
			for _, device := range androidDevices {
				brand, err := device.Brand()
				if err != nil {
					RenderError(c, err)
					return
				}
				model, err := device.Model()
				if err != nil {
					RenderError(c, err)
					return
				}
				version, err := device.SdkVersion()
				if err != nil {
					RenderError(c, err)
					return
				}
				deviceInfo := map[string]interface{}{
					"serial":   device.Serial(),
					"brand":    brand,
					"model":    model,
					"version":  version,
					"platform": "android",
				}
				deviceList = append(deviceList, deviceInfo)
			}
		}
	}
	iosDevices, err := ios.ListDevices()
	if err == nil {
		for _, dev := range iosDevices.DeviceList {
			device, err := uixt.NewIOSDevice(
				option.WithUDID(dev.Properties.SerialNumber))
			if err != nil {
				continue
			}
			properties := device.Properties
			err = ios.Pair(dev)
			if err != nil {
				log.Error().Err(err).Msg("failed to pair device")
				continue
			}
			version, err := ios.GetProductVersion(dev)
			if err != nil {
				continue
			}
			if version.LessThan(semver.MustParse("17.4.0")) &&
				version.GreaterThan(ios.IOS17()) {
				log.Warn().Msg("not support ios 17.0-17.3")
				continue
			}
			plist, err := ios.GetValuesPlist(dev)
			if err != nil {
				log.Error().Err(err).Msg("failed to get device info")
				continue
			}
			deviceInfo := map[string]interface{}{
				"udid":     properties.SerialNumber,
				"platform": "ios",
				"brand":    "apple",
				"model":    plist["ProductType"],
				"version":  plist["ProductVersion"],
			}
			deviceList = append(deviceList, deviceInfo)
		}
	}
	RenderSuccess(c, deviceList)
}

<<<<<<< HEAD
func createBrowserHandler(c *gin.Context) {
	var createBrowserReq CreateBrowserRequest
	if err := c.ShouldBindJSON(&createBrowserReq); err != nil {
		RenderErrorValidateRequest(c, err)
		return
	}

	browserInfo, err := uixt.CreateBrowser(createBrowserReq.Timeout)
	if err != nil {
		RenderError(c, err)
		return
	}
	RenderSuccess(c, browserInfo)
	return
}

func deleteBrowserHandler(c *gin.Context) {
	driver, err := GetDriver(c)
	if err != nil {
		RenderError(c, err)
		return
	}
	err = driver.DeleteSession()
	if err != nil {
		RenderError(c, err)
		return
	}
	RenderSuccess(c, true)
}

func pushImageHandler(c *gin.Context) {
=======
func (r *Router) pushImageHandler(c *gin.Context) {
>>>>>>> 8d6478a1
	var pushMediaReq PushMediaRequest
	if err := c.ShouldBindJSON(&pushMediaReq); err != nil {
		RenderErrorValidateRequest(c, err)
		return
	}
	driver, err := r.GetDriver(c)
	if err != nil {
		return
	}
	imagePath, err := uixt.DownloadFileByUrl(pushMediaReq.ImageUrl)
	if path.Ext(imagePath) == "" {
		err = os.Rename(imagePath, imagePath+".png")
		if err != nil {
			RenderError(c, err)
			return
		}
		imagePath = imagePath + ".png"
	}
	if err != nil {
		RenderError(c, err)
		return
	}
	defer func() {
		_ = os.Remove(imagePath)
	}()
	err = driver.PushImage(imagePath)
	if err != nil {
		RenderError(c, err)
		return
	}
	RenderSuccess(c, true)
}

func (r *Router) clearImageHandler(c *gin.Context) {
	driver, err := r.GetDriver(c)
	if err != nil {
		return
	}
	err = driver.ClearImages()
	if err != nil {
		RenderError(c, err)
		return
	}
	RenderSuccess(c, true)
}

func (r *Router) videoHandler(c *gin.Context) {
	RenderSuccess(c, "")
}<|MERGE_RESOLUTION|>--- conflicted
+++ resolved
@@ -87,7 +87,6 @@
 	RenderSuccess(c, deviceList)
 }
 
-<<<<<<< HEAD
 func createBrowserHandler(c *gin.Context) {
 	var createBrowserReq CreateBrowserRequest
 	if err := c.ShouldBindJSON(&createBrowserReq); err != nil {
@@ -119,9 +118,7 @@
 }
 
 func pushImageHandler(c *gin.Context) {
-=======
 func (r *Router) pushImageHandler(c *gin.Context) {
->>>>>>> 8d6478a1
 	var pushMediaReq PushMediaRequest
 	if err := c.ShouldBindJSON(&pushMediaReq); err != nil {
 		RenderErrorValidateRequest(c, err)
