--- conflicted
+++ resolved
@@ -650,15 +650,10 @@
 		}
 
 		// automatic handling of pop-up windows on each step finished
-<<<<<<< HEAD
 		if !step.IgnorePopup && !s.IgnorePopup() {
 			if err2 := uiDriver.ClosePopups(); err2 != nil {
 				log.Error().Err(err2).Str("step", step.Name).Msg("auto handle popup failed")
 			}
-=======
-		if err2 := uiDriver.ClosePopupsHandler(); err2 != nil {
-			log.Error().Err(err2).Str("step", step.Name).Msg("handle popup failed on step finished")
->>>>>>> dd34fa47
 		}
 
 		// save attachments
