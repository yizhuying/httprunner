--- conflicted
+++ resolved
@@ -379,14 +379,10 @@
 		if ma.Method == uixt.ACTION_SwipeToTapText && actionOptions.MaxRetryTimes == 0 {
 			ma.ActionOptions.MaxRetryTimes = 10
 		}
-<<<<<<< HEAD
-		mobileUI.Actions[i] = ma
-=======
 		if ma.Method == uixt.ACTION_Swipe {
 			ma.ActionOptions.Direction = ma.Params
 		}
-		mobileStep.Actions[i] = ma
->>>>>>> 3ed72a8b
+		mobileUI.Actions[i] = ma
 	}
 }
 
