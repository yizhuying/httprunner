//go:build localtest

package uixt

import (
	"io/ioutil"
	"os"
<<<<<<< HEAD
	"strings"
=======
>>>>>>> 918550b4
	"testing"
	"time"

	"github.com/httprunner/httprunner/v4/hrp/internal/builtin"
)

var (
	uiaServerURL = "http://forward-to-6790:6790/wd/hub"
	driverExt    *DriverExt
)

func setupAndroid(t *testing.T) {
	device, err := NewAndroidDevice()
	checkErr(t, err)
<<<<<<< HEAD
	device.UIA2 = true
	device.LogOn = false
=======
	device.UIA2 = false
>>>>>>> 918550b4
	driverExt, err = device.NewDriver()
	checkErr(t, err)
}

func TestDriver_NewSession(t *testing.T) {
	driver, err := NewUIADriver(nil, uiaServerURL)
	if err != nil {
		t.Fatal(err)
	}

	firstMatchEntry := make(map[string]interface{})
	firstMatchEntry["package"] = "com.android.settings"
	firstMatchEntry["activity"] = "com.android.settings/.Settings"
	caps := Capabilities{
		"firstMatch":  []interface{}{firstMatchEntry},
		"alwaysMatch": struct{}{},
	}
	session, err := driver.NewSession(caps)
	if err != nil {
		t.Fatal(err)
	}
	if len(session.SessionId) == 0 {
		t.Fatal("should not be empty")
	}
}

func TestNewDriver(t *testing.T) {
	driver, err := NewUIADriver(nil, uiaServerURL)
	if err != nil {
		t.Fatal(err)
	}

	t.Log(driver.sessionId)
}

func TestDriver_Quit(t *testing.T) {
	driver, err := NewUIADriver(nil, uiaServerURL)
	if err != nil {
		t.Fatal(err)
	}

	if err = driver.DeleteSession(); err != nil {
		t.Fatal(err)
	}
}

func TestDriver_Status(t *testing.T) {
	driver, err := NewUIADriver(nil, uiaServerURL)
	if err != nil {
		t.Fatal(err)
	}

	_, err = driver.Status()
	if err != nil {
		t.Fatal(err)
	}
}

func TestDriver_Screenshot(t *testing.T) {
	driver, err := NewUIADriver(nil, uiaServerURL)
	if err != nil {
		t.Fatal(err)
	}

	screenshot, err := driver.Screenshot()
	if err != nil {
		t.Fatal(err)
	}

	t.Log(ioutil.WriteFile("/Users/hero/Desktop/s1.png", screenshot.Bytes(), 0o600))
}

func TestDriver_Rotation(t *testing.T) {
	driver, err := NewUIADriver(nil, uiaServerURL)
	if err != nil {
		t.Fatal(err)
	}

	rotation, err := driver.Rotation()
	if err != nil {
		t.Fatal(err)
	}

	t.Logf("x = %d\ty = %d\tz = %d", rotation.X, rotation.Y, rotation.Z)
}

func TestDriver_DeviceSize(t *testing.T) {
	driver, err := NewUIADriver(nil, uiaServerURL)
	if err != nil {
		t.Fatal(err)
	}

	deviceSize, err := driver.WindowSize()
	if err != nil {
		t.Fatal(err)
	}

	t.Logf("width = %d\theight = %d", deviceSize.Width, deviceSize.Height)
}

func TestDriver_Source(t *testing.T) {
	setupAndroid(t)

	source, err := driverExt.Driver.Source()
	if err != nil {
		t.Fatal(err)
	}

	t.Log(source)
}

func TestDriver_TapByText(t *testing.T) {
	driver, err := NewUIADriver(nil, uiaServerURL)
	if err != nil {
		t.Fatal(err)
	}

	err = driver.TapByText("安装")
	if err != nil {
		t.Fatal(err)
	}
}

func TestDriver_TapByText(t *testing.T) {
	driver, err := NewUIADriver(nil, uiaServerURL)
	if err != nil {
		t.Fatal(err)
	}

	err = driver.TapByText("安装")
	if err != nil {
		t.Fatal(err)
	}
}

func TestDriver_BatteryInfo(t *testing.T) {
	driver, err := NewUIADriver(nil, uiaServerURL)
	if err != nil {
		t.Fatal(err)
	}

	batteryInfo, err := driver.BatteryInfo()
	if err != nil {
		t.Fatal(err)
	}

	t.Log(batteryInfo)
}

func TestDriver_GetAppiumSettings(t *testing.T) {
	driver, err := NewUIADriver(nil, uiaServerURL)
	if err != nil {
		t.Fatal(err)
	}

	appiumSettings, err := driver.GetAppiumSettings()
	if err != nil {
		t.Fatal(err)
	}

	for k := range appiumSettings {
		t.Logf("key: %s\tvalue: %v", k, appiumSettings[k])
	}
	// t.Log(appiumSettings)
}

func TestDriver_DeviceInfo(t *testing.T) {
	driver, err := NewUIADriver(nil, uiaServerURL)
	if err != nil {
		t.Fatal(err)
	}

	devInfo, err := driver.DeviceInfo()
	if err != nil {
		t.Fatal(err)
	}

	t.Logf("api version: %s", devInfo.APIVersion)
	t.Logf("platform version: %s", devInfo.PlatformVersion)
	t.Logf("bluetooth state: %s", devInfo.Bluetooth.State)
}

func TestDriver_Tap(t *testing.T) {
	setupAndroid(t)
	driverExt.Driver.StartCaptureLog("")
	err := driverExt.TapXY(0.5, 0.5, WithIdentifier("test"), WithPressDuration(4))
	if err != nil {
		t.Fatal(err)
	}
	//time.Sleep(time.Second)
	//
	//err = driverExt.Driver.TapFloat(60.5, 125.5, WithIdentifier("test"))
	//if err != nil {
	//	t.Fatal(err)
	//}
	//time.Sleep(time.Second)
	//result, _ := driverExt.Driver.StopCaptureLog()
	//t.Log(result)
}

func TestDriver_Swipe(t *testing.T) {
<<<<<<< HEAD
	setupAndroid(t)
	err := driverExt.Driver.Swipe(400, 1000, 400, 500, WithPressDuration(0.5))
=======
	driver, err := NewUIADriver(nil, uiaServerURL)
	if err != nil {
		t.Fatal(err)
	}

	err = driver.Swipe(400, 1000, 400, 500, WithPressDuration(2000))
>>>>>>> 918550b4
	if err != nil {
		t.Fatal(err)
	}
}

func TestDriver_Swipe_Relative(t *testing.T) {
	setupAndroid(t)
	err := driverExt.SwipeRelative(0.5, 0.7, 0.5, 0.5)
	if err != nil {
		t.Fatal(err)
	}
}

func TestDriver_Swipe_Relative(t *testing.T) {
	setupAndroid(t)
	err := driverExt.SwipeRelative(0.5, 0.7, 0.5, 0.5)
	if err != nil {
		t.Fatal(err)
	}
}

func TestDriver_Drag(t *testing.T) {
	driver, err := NewUIADriver(nil, uiaServerURL)
	if err != nil {
		t.Fatal(err)
	}

	err = driver.Drag(400, 260, 400, 500)
	if err != nil {
		t.Fatal(err)
	}
	time.Sleep(time.Millisecond * 200)

	err = driver.DragFloat(400, 501.5, 400, 261.5)
	if err != nil {
		t.Fatal(err)
	}
	time.Sleep(time.Millisecond * 200)
}

func TestDriver_SendKeys(t *testing.T) {
	setupAndroid(t)

<<<<<<< HEAD
	err := driverExt.Driver.SendKeys("辽宁省沈阳市新民市民族街36-4", WithIdentifier("test"))
=======
	err := driverExt.Driver.SendKeys("Android\"输入速度测试", WithIdentifier("test"))
>>>>>>> 918550b4
	if err != nil {
		t.Fatal(err)
	}

	time.Sleep(time.Second * 2)

	//err = driver.SendKeys("def")
	//if err != nil {
	//	t.Fatal(err)
	//}
	//time.Sleep(time.Second * 2)

	//err = driver.SendKeys("\\n")
	// err = driver.SendKeys(`\n`, false)
	//if err != nil {
	//	t.Fatal(err)
	//}
}

func TestDriver_PressBack(t *testing.T) {
	driver, err := NewUIADriver(nil, uiaServerURL)
	if err != nil {
		t.Fatal(err)
	}

	err = driver.PressBack()
	if err != nil {
		t.Fatal(err)
	}
}

func TestDriver_SetRotation(t *testing.T) {
	driver, err := NewUIADriver(nil, uiaServerURL)
	if err != nil {
		t.Fatal(err)
	}

	// err = driver.SetRotation(Rotation{Z: 0})
	err = driver.SetRotation(Rotation{Z: 270})
	if err != nil {
		t.Fatal(err)
	}
}

func TestDriver_GetOrientation(t *testing.T) {
	setupAndroid(t)
	_, _ = driverExt.Driver.AppTerminate("com.quark.browser")
	_ = driverExt.Driver.AppLaunch("com.quark.browser")
	time.Sleep(2 * time.Second)
	_ = driverExt.Driver.Homescreen()
}

func TestUiSelectorHelper_NewUiSelectorHelper(t *testing.T) {
	uiSelector := NewUiSelectorHelper().Text("a").String()
	if uiSelector != `new UiSelector().text("a");` {
		t.Fatal("[ERROR]", uiSelector)
	}

	uiSelector = NewUiSelectorHelper().Text("a").TextStartsWith("b").String()
	if uiSelector != `new UiSelector().text("a").textStartsWith("b");` {
		t.Fatal("[ERROR]", uiSelector)
	}

	uiSelector = NewUiSelectorHelper().ClassName("android.widget.LinearLayout").Index(6).String()
	if uiSelector != `new UiSelector().className("android.widget.LinearLayout").index(6);` {
		t.Fatal("[ERROR]", uiSelector)
	}

	uiSelector = NewUiSelectorHelper().Focused(false).Instance(6).String()
	if uiSelector != `new UiSelector().focused(false).instance(6);` {
		t.Fatal("[ERROR]", uiSelector)
	}

	uiSelector = NewUiSelectorHelper().ChildSelector(NewUiSelectorHelper().Enabled(true)).String()
	if uiSelector != `new UiSelector().childSelector(new UiSelector().enabled(true));` {
		t.Fatal("[ERROR]", uiSelector)
	}
}

func Test_getFreePort(t *testing.T) {
	freePort, err := builtin.GetFreePort()
	if err != nil {
		t.Fatal(err)
	}
	t.Log(freePort)
}

func TestDeviceList(t *testing.T) {
	devices, err := GetAndroidDevices()
	if err != nil {
		t.Fatal(err)
	}
	for i := range devices {
		t.Log(devices[i].Serial())
	}
}

func TestDriver_AppLaunch(t *testing.T) {
	device, _ := NewAndroidDevice()
	driver, err := device.NewDriver()
	if err != nil {
		t.Fatal(err)
	}

	err = driver.Driver.AppLaunch("com.android.settings")
	if err != nil {
		t.Fatal(err)
	}

	raw, err := driver.Driver.Screenshot()
	if err != nil {
		t.Fatal(err)
	}

	t.Log(ioutil.WriteFile("s1.png", raw.Bytes(), 0o600))
}

func TestDriver_IsAppInForeground(t *testing.T) {
	setupAndroid(t)

	err := driverExt.Driver.AppLaunch("com.android.settings")
	checkErr(t, err)

	app, err := driverExt.Driver.GetForegroundApp()
	checkErr(t, err)
	if app.PackageName != "com.android.settings" {
		t.FailNow()
	}
	if app.Activity != ".Settings" {
		t.FailNow()
	}

	err = driverExt.Driver.AssertForegroundApp("com.android.settings")
	if err != nil {
		t.Fatal(err)
	}

	time.Sleep(2 * time.Second)
	_, err = driverExt.Driver.AppTerminate("com.android.settings")
	if err != nil {
		t.Fatal(err)
	}

	err = driverExt.Driver.AssertForegroundApp("com.android.settings")
	if err == nil {
		t.Fatal(err)
	}
}

func TestDriver_KeepAlive(t *testing.T) {
	device, _ := NewAndroidDevice()
	driver, err := device.NewDriver()
	if err != nil {
		t.Fatal(err)
	}

	err = driver.Driver.AppLaunch("com.android.settings")
	if err != nil {
		t.Fatal(err)
	}

	_, err = driver.Driver.Screenshot()
	if err != nil {
		t.Fatal(err)
	}

	time.Sleep(60 * time.Second)

	_, err = driver.Driver.Screenshot()
	if err != nil {
		t.Fatal(err)
	}
}

func TestDriver_AppTerminate(t *testing.T) {
	device, _ := NewAndroidDevice()
	driver, err := device.NewDriver()
	if err != nil {
		t.Fatal(err)
	}

	_, err = driver.Driver.AppTerminate("tv.danmaku.bili")
	if err != nil {
		t.Fatal(err)
	}
}

<<<<<<< HEAD
func TestConvertPoints(t *testing.T) {
	data := "10-09 20:16:48.216 I/iesqaMonitor(17845): {\"duration\":0,\"end\":1665317808206,\"ext\":\"输入\",\"from\":{\"x\":0.0,\"y\":0.0},\"operation\":\"Gtf-SendKeys\",\"run_time\":627,\"start\":1665317807579,\"start_first\":0,\"start_last\":0,\"to\":{\"x\":0.0,\"y\":0.0}}\n10-09 20:18:22.899 I/iesqaMonitor(17845): {\"duration\":0,\"end\":1665317902898,\"ext\":\"进入直播间\",\"from\":{\"x\":717.0,\"y\":2117.5},\"operation\":\"Gtf-Tap\",\"run_time\":121,\"start\":1665317902777,\"start_first\":0,\"start_last\":0,\"to\":{\"x\":717.0,\"y\":2117.5}}\n10-09 20:18:32.063 I/iesqaMonitor(17845): {\"duration\":0,\"end\":1665317912062,\"ext\":\"第一次上划\",\"from\":{\"x\":1437.0,\"y\":2409.9},\"operation\":\"Gtf-Swipe\",\"run_time\":32,\"start\":1665317912030,\"start_first\":0,\"start_last\":0,\"to\":{\"x\":1437.0,\"y\":2409.9}}"

	eps := ConvertPoints(strings.Split(data, "\n"))
	if len(eps) != 3 {
		t.Fatal()
	}
	jsons, _ := json.Marshal(eps)
	println(fmt.Sprintf("%v", string(jsons)))
}

func TestDriver_ShellInputUnicode(t *testing.T) {
	device, _ := NewAndroidDevice()
	driver, err := device.NewAdbDriver()
	if err != nil {
		t.Fatal(err)
	}

	err = driver.SendKeys("test中文输入&")
	if err != nil {
		t.Fatal(err)
	}

	raw, err := driver.Screenshot()
	if err != nil {
		t.Fatal(err)
	}

	t.Log(os.WriteFile("s1.png", raw.Bytes(), 0o600))
}

func TestTapTexts(t *testing.T) {
	setupAndroid(t)
	actions := []TapTextAction{
		{Text: "^.*无视风险安装$", Options: []ActionOption{WithTapOffset(100, 0), WithRegex(true), WithIgnoreNotFoundError(true)}},
		{Text: "已了解此应用未经检测.*", Options: []ActionOption{WithTapOffset(-450, 0), WithRegex(true), WithIgnoreNotFoundError(true)}},
		{Text: "^(.*无视风险安装|确定|继续|完成|点击继续安装|继续安装旧版本|替换|安装|授权本次安装|继续安装|重新安装)$", Options: []ActionOption{WithRegex(true), WithIgnoreNotFoundError(true)}},
	}
	err := driverExt.Driver.TapByTexts(actions...)
	if err != nil {
		t.Fatal(err)
	}
=======
//func TestConvertPoints(t *testing.T) {
//	data := "10-09 20:16:48.216 I/iesqaMonitor(17845): {\"duration\":0,\"end\":1665317808206,\"ext\":\"输入\",\"from\":{\"x\":0.0,\"y\":0.0},\"operation\":\"Gtf-SendKeys\",\"run_time\":627,\"start\":1665317807579,\"start_first\":0,\"start_last\":0,\"to\":{\"x\":0.0,\"y\":0.0}}\n10-09 20:18:22.899 I/iesqaMonitor(17845): {\"duration\":0,\"end\":1665317902898,\"ext\":\"进入直播间\",\"from\":{\"x\":717.0,\"y\":2117.5},\"operation\":\"Gtf-Tap\",\"run_time\":121,\"start\":1665317902777,\"start_first\":0,\"start_last\":0,\"to\":{\"x\":717.0,\"y\":2117.5}}\n10-09 20:18:32.063 I/iesqaMonitor(17845): {\"duration\":0,\"end\":1665317912062,\"ext\":\"第一次上划\",\"from\":{\"x\":1437.0,\"y\":2409.9},\"operation\":\"Gtf-Swipe\",\"run_time\":32,\"start\":1665317912030,\"start_first\":0,\"start_last\":0,\"to\":{\"x\":1437.0,\"y\":2409.9}}"
//	eps := ConvertPoints(data)
//	if len(eps) != 3 {
//		t.Fatal()
//	}
//	jsons, _ := json.Marshal(eps)
//	println(fmt.Sprintf("%v", string(jsons)))
//}

func TestDriver_ShellInputUnicode(t *testing.T) {
	device, _ := NewAndroidDevice()
	driver, err := device.NewAdbDriver()
	if err != nil {
		t.Fatal(err)
	}

	err = driver.SendKeys("test中文输入&")
	if err != nil {
		t.Fatal(err)
	}

	raw, err := driver.Screenshot()
	if err != nil {
		t.Fatal(err)
	}

	t.Log(os.WriteFile("s1.png", raw.Bytes(), 0o600))
}

func TestTapTexts(t *testing.T) {
	setupAndroid(t)
	actions := []TapTextAction{
		{Text: "^.*无视风险安装$", Options: []ActionOption{WithTapOffset(100, 0), WithRegex(true), WithIgnoreNotFoundError(true)}},
		{Text: "已了解此应用未经检测.*", Options: []ActionOption{WithTapOffset(-450, 0), WithRegex(true), WithIgnoreNotFoundError(true)}},
		{Text: "^(.*无视风险安装|确定|继续|完成|点击继续安装|继续安装旧版本|替换|安装|授权本次安装|继续安装|重新安装)$", Options: []ActionOption{WithRegex(true), WithIgnoreNotFoundError(true)}},
	}
	err := driverExt.Driver.TapByTexts(actions...)
	if err != nil {
		t.Fatal(err)
	}
>>>>>>> 918550b4
}<|MERGE_RESOLUTION|>--- conflicted
+++ resolved
@@ -5,10 +5,7 @@
 import (
 	"io/ioutil"
 	"os"
-<<<<<<< HEAD
 	"strings"
-=======
->>>>>>> 918550b4
 	"testing"
 	"time"
 
@@ -23,12 +20,8 @@
 func setupAndroid(t *testing.T) {
 	device, err := NewAndroidDevice()
 	checkErr(t, err)
-<<<<<<< HEAD
 	device.UIA2 = true
 	device.LogOn = false
-=======
-	device.UIA2 = false
->>>>>>> 918550b4
 	driverExt, err = device.NewDriver()
 	checkErr(t, err)
 }
@@ -138,18 +131,6 @@
 	}
 
 	t.Log(source)
-}
-
-func TestDriver_TapByText(t *testing.T) {
-	driver, err := NewUIADriver(nil, uiaServerURL)
-	if err != nil {
-		t.Fatal(err)
-	}
-
-	err = driver.TapByText("安装")
-	if err != nil {
-		t.Fatal(err)
-	}
 }
 
 func TestDriver_TapByText(t *testing.T) {
@@ -230,17 +211,8 @@
 }
 
 func TestDriver_Swipe(t *testing.T) {
-<<<<<<< HEAD
 	setupAndroid(t)
 	err := driverExt.Driver.Swipe(400, 1000, 400, 500, WithPressDuration(0.5))
-=======
-	driver, err := NewUIADriver(nil, uiaServerURL)
-	if err != nil {
-		t.Fatal(err)
-	}
-
-	err = driver.Swipe(400, 1000, 400, 500, WithPressDuration(2000))
->>>>>>> 918550b4
 	if err != nil {
 		t.Fatal(err)
 	}
@@ -254,14 +226,6 @@
 	}
 }
 
-func TestDriver_Swipe_Relative(t *testing.T) {
-	setupAndroid(t)
-	err := driverExt.SwipeRelative(0.5, 0.7, 0.5, 0.5)
-	if err != nil {
-		t.Fatal(err)
-	}
-}
-
 func TestDriver_Drag(t *testing.T) {
 	driver, err := NewUIADriver(nil, uiaServerURL)
 	if err != nil {
@@ -284,11 +248,7 @@
 func TestDriver_SendKeys(t *testing.T) {
 	setupAndroid(t)
 
-<<<<<<< HEAD
 	err := driverExt.Driver.SendKeys("辽宁省沈阳市新民市民族街36-4", WithIdentifier("test"))
-=======
-	err := driverExt.Driver.SendKeys("Android\"输入速度测试", WithIdentifier("test"))
->>>>>>> 918550b4
 	if err != nil {
 		t.Fatal(err)
 	}
@@ -476,7 +436,6 @@
 	}
 }
 
-<<<<<<< HEAD
 func TestConvertPoints(t *testing.T) {
 	data := "10-09 20:16:48.216 I/iesqaMonitor(17845): {\"duration\":0,\"end\":1665317808206,\"ext\":\"输入\",\"from\":{\"x\":0.0,\"y\":0.0},\"operation\":\"Gtf-SendKeys\",\"run_time\":627,\"start\":1665317807579,\"start_first\":0,\"start_last\":0,\"to\":{\"x\":0.0,\"y\":0.0}}\n10-09 20:18:22.899 I/iesqaMonitor(17845): {\"duration\":0,\"end\":1665317902898,\"ext\":\"进入直播间\",\"from\":{\"x\":717.0,\"y\":2117.5},\"operation\":\"Gtf-Tap\",\"run_time\":121,\"start\":1665317902777,\"start_first\":0,\"start_last\":0,\"to\":{\"x\":717.0,\"y\":2117.5}}\n10-09 20:18:32.063 I/iesqaMonitor(17845): {\"duration\":0,\"end\":1665317912062,\"ext\":\"第一次上划\",\"from\":{\"x\":1437.0,\"y\":2409.9},\"operation\":\"Gtf-Swipe\",\"run_time\":32,\"start\":1665317912030,\"start_first\":0,\"start_last\":0,\"to\":{\"x\":1437.0,\"y\":2409.9}}"
 
@@ -484,8 +443,6 @@
 	if len(eps) != 3 {
 		t.Fatal()
 	}
-	jsons, _ := json.Marshal(eps)
-	println(fmt.Sprintf("%v", string(jsons)))
 }
 
 func TestDriver_ShellInputUnicode(t *testing.T) {
@@ -519,47 +476,4 @@
 	if err != nil {
 		t.Fatal(err)
 	}
-=======
-//func TestConvertPoints(t *testing.T) {
-//	data := "10-09 20:16:48.216 I/iesqaMonitor(17845): {\"duration\":0,\"end\":1665317808206,\"ext\":\"输入\",\"from\":{\"x\":0.0,\"y\":0.0},\"operation\":\"Gtf-SendKeys\",\"run_time\":627,\"start\":1665317807579,\"start_first\":0,\"start_last\":0,\"to\":{\"x\":0.0,\"y\":0.0}}\n10-09 20:18:22.899 I/iesqaMonitor(17845): {\"duration\":0,\"end\":1665317902898,\"ext\":\"进入直播间\",\"from\":{\"x\":717.0,\"y\":2117.5},\"operation\":\"Gtf-Tap\",\"run_time\":121,\"start\":1665317902777,\"start_first\":0,\"start_last\":0,\"to\":{\"x\":717.0,\"y\":2117.5}}\n10-09 20:18:32.063 I/iesqaMonitor(17845): {\"duration\":0,\"end\":1665317912062,\"ext\":\"第一次上划\",\"from\":{\"x\":1437.0,\"y\":2409.9},\"operation\":\"Gtf-Swipe\",\"run_time\":32,\"start\":1665317912030,\"start_first\":0,\"start_last\":0,\"to\":{\"x\":1437.0,\"y\":2409.9}}"
-//	eps := ConvertPoints(data)
-//	if len(eps) != 3 {
-//		t.Fatal()
-//	}
-//	jsons, _ := json.Marshal(eps)
-//	println(fmt.Sprintf("%v", string(jsons)))
-//}
-
-func TestDriver_ShellInputUnicode(t *testing.T) {
-	device, _ := NewAndroidDevice()
-	driver, err := device.NewAdbDriver()
-	if err != nil {
-		t.Fatal(err)
-	}
-
-	err = driver.SendKeys("test中文输入&")
-	if err != nil {
-		t.Fatal(err)
-	}
-
-	raw, err := driver.Screenshot()
-	if err != nil {
-		t.Fatal(err)
-	}
-
-	t.Log(os.WriteFile("s1.png", raw.Bytes(), 0o600))
-}
-
-func TestTapTexts(t *testing.T) {
-	setupAndroid(t)
-	actions := []TapTextAction{
-		{Text: "^.*无视风险安装$", Options: []ActionOption{WithTapOffset(100, 0), WithRegex(true), WithIgnoreNotFoundError(true)}},
-		{Text: "已了解此应用未经检测.*", Options: []ActionOption{WithTapOffset(-450, 0), WithRegex(true), WithIgnoreNotFoundError(true)}},
-		{Text: "^(.*无视风险安装|确定|继续|完成|点击继续安装|继续安装旧版本|替换|安装|授权本次安装|继续安装|重新安装)$", Options: []ActionOption{WithRegex(true), WithIgnoreNotFoundError(true)}},
-	}
-	err := driverExt.Driver.TapByTexts(actions...)
-	if err != nil {
-		t.Fatal(err)
-	}
->>>>>>> 918550b4
 }