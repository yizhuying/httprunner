package uixt

import (
	"bytes"
	"fmt"
	"image"
<<<<<<< HEAD
	"io"
=======
	"io/ioutil"
	"math"
>>>>>>> 4ecee9e4
	"mime/multipart"
	"net/http"
	"regexp"
	"strings"
	"time"

	"github.com/pkg/errors"
	"github.com/rs/zerolog/log"

	"github.com/httprunner/httprunner/v4/hrp/internal/builtin"
	"github.com/httprunner/httprunner/v4/hrp/internal/code"
	"github.com/httprunner/httprunner/v4/hrp/internal/env"
	"github.com/httprunner/httprunner/v4/hrp/internal/json"
)

var client = &http.Client{
	Timeout: time.Second * 10,
}

type OCRResult struct {
	Text   string   `json:"text"`
	Points []PointF `json:"points"`
}

type OCRResults []OCRResult

func (o OCRResults) ToOCRTexts() (ocrTexts OCRTexts) {
	for _, ocrResult := range o {
		rect := image.Rectangle{
			// ocrResult.Points 顺序：左上 -> 右上 -> 右下 -> 左下
			Min: image.Point{
				X: int(ocrResult.Points[0].X),
				Y: int(ocrResult.Points[0].Y),
			},
			Max: image.Point{
				X: int(ocrResult.Points[2].X),
				Y: int(ocrResult.Points[2].Y),
			},
		}
		ocrText := OCRText{
			Text: ocrResult.Text,
			Rect: rect,
		}
		ocrTexts = append(ocrTexts, ocrText)
	}
	return
}

type ImageResult struct {
	URL       string     `json:"url,omitempty"`       // image uploaded url
	OCRResult OCRResults `json:"ocrResult,omitempty"` // OCR texts
	// NoLive（非直播间）
	// Shop（电商）
	// LifeService（生活服务）
	// Show（秀场）
	// Game（游戏）
	// People（多人）
	// PK（PK）
	// Media（媒体）
	// Chat（语音）
	// Event（赛事）
	LiveType string             `json:"liveType,omitempty"`    // 直播间类型
	UIResult UIResultMap        `json:"uiResult,omitempty"`    // 图标检测
	CPResult *ClosePopupsResult `json:"closeResult,omitempty"` // 弹窗按钮检测
}

type APIResponseImage struct {
	Code    int         `json:"code"`
	Message string      `json:"message"`
	Result  ImageResult `json:"result"`
}

type OCRText struct {
	Text string
	Rect image.Rectangle
}

func (t OCRText) Center() PointF {
	return getRectangleCenterPoint(t.Rect)
}

type OCRTexts []OCRText

func (t OCRTexts) texts() (texts []string) {
	for _, text := range t {
		texts = append(texts, text.Text)
	}
	return texts
}

func (t OCRTexts) FilterScope(scope AbsScope) (results OCRTexts) {
	for _, ocrText := range t {
		rect := ocrText.Rect

		// check if text in scope
		if len(scope) == 4 {
			if rect.Min.X < scope[0] ||
				rect.Min.Y < scope[1] ||
				rect.Max.X > scope[2] ||
				rect.Max.Y > scope[3] {
				// not in scope
				continue
			}
		}

		results = append(results, ocrText)
	}
	return
}

func (t OCRTexts) FindText(text string, options ...ActionOption) (result OCRText, err error) {
	actionOptions := NewActionOptions(options...)

	var results []OCRText
	for _, ocrText := range t.FilterScope(actionOptions.AbsScope) {
		if actionOptions.Regex {
			// regex on, check if match regex
			if !regexp.MustCompile(text).MatchString(ocrText.Text) {
				continue
			}
		} else {
			// regex off, check if match exactly
			if ocrText.Text != text {
				continue
			}
		}

		results = append(results, ocrText)

		// return the first one matched exactly when index not specified
		if ocrText.Text == text && actionOptions.Index == 0 {
			return ocrText, nil
		}
	}

	if len(results) == 0 {
		return OCRText{}, errors.Wrap(code.CVResultNotFoundError,
			fmt.Sprintf("text %s not found in %v", text, t.texts()))
	}

	// get index
	idx := actionOptions.Index
	if idx < 0 {
		idx = len(results) + idx
	}

	// index out of range
	if idx >= len(results) || idx < 0 {
		return OCRText{}, errors.Wrap(code.CVResultNotFoundError,
			fmt.Sprintf("text %s found %d, index %d out of range", text, len(results), idx))
	}

	return results[idx], nil
}

func (t OCRTexts) FindTexts(texts []string, options ...ActionOption) (results OCRTexts, err error) {
	actionOptions := NewActionOptions(options...)
	for _, text := range texts {
		ocrText, err := t.FindText(text, options...)
		if err != nil {
			continue
		}
		results = append(results, ocrText)
	}

	if len(results) == len(texts) {
		return results, nil
	}

	if actionOptions.MatchOne && len(results) > 0 {
		return results, nil
	}

	return nil, errors.Wrap(code.CVResultNotFoundError,
		fmt.Sprintf("texts %s not found in %v", texts, t.texts()))
}

func newVEDEMImageService() (*veDEMImageService, error) {
	if err := checkEnv(); err != nil {
		return nil, err
	}
	return &veDEMImageService{}, nil
}

// veDEMImageService implements IImageService interface
// actions:
//
//	ocr - get ocr texts
//	upload - get image uploaded url
//	liveType - get live type
//	popup - get popup windows
//	close - get close popup
//	ui - get ui position by type(s)
type veDEMImageService struct{}

func (s *veDEMImageService) GetImage(imageBuf *bytes.Buffer, options ...ActionOption) (imageResult *ImageResult, err error) {
	actionOptions := NewActionOptions(options...)
	screenshotActions := actionOptions.screenshotActions()
	if len(screenshotActions) == 0 {
		// skip
		return nil, nil
	}

	bodyBuf := &bytes.Buffer{}
	bodyWriter := multipart.NewWriter(bodyBuf)
	for _, action := range screenshotActions {
		bodyWriter.WriteField("actions", action)
	}
	for _, uiType := range actionOptions.ScreenShotWithUITypes {
		bodyWriter.WriteField("uiTypes", uiType)
	}

	bodyWriter.WriteField("ocrCluster", "highPrecision")

	formWriter, err := bodyWriter.CreateFormFile("image", "screenshot.png")
	if err != nil {
		err = errors.Wrap(code.CVRequestError,
			fmt.Sprintf("create form file error: %v", err))
		return
	}

	size, err := formWriter.Write(imageBuf.Bytes())
	if err != nil {
		err = errors.Wrap(code.CVRequestError,
			fmt.Sprintf("write form error: %v", err))
		return
	}

	err = bodyWriter.Close()
	if err != nil {
		err = errors.Wrap(code.CVRequestError,
			fmt.Sprintf("close body writer error: %v", err))
		return
	}
	var req *http.Request
	var resp *http.Response
	// retry 3 times
	for i := 1; i <= 3; i++ {
		copiedBodyBuf := &bytes.Buffer{}
		if _, err := copiedBodyBuf.Write(bodyBuf.Bytes()); err != nil {
			log.Error().Err(err).Msg("copy screenshot buffer failed")
			continue
		}

		req, err = http.NewRequest("POST", env.VEDEM_IMAGE_URL, copiedBodyBuf)
		if err != nil {
			err = errors.Wrap(code.CVRequestError,
				fmt.Sprintf("construct request error: %v", err))
			return
		}

		signToken := "UNSIGNED-PAYLOAD"
		token := builtin.Sign("auth-v2", env.VEDEM_IMAGE_AK, env.VEDEM_IMAGE_SK, []byte(signToken))

		req.Header.Add("Agw-Auth", token)
		req.Header.Add("Agw-Auth-Content", signToken)
		req.Header.Add("Content-Type", bodyWriter.FormDataContentType())

		start := time.Now()
		resp, err = client.Do(req)
		elapsed := time.Since(start)
		if err != nil {
			log.Error().Err(err).
				Int("imageBufSize", size).
				Msgf("request veDEM OCR service error, retry %d", i)
			continue
		}

		logID := getLogID(resp.Header)
		statusCode := resp.StatusCode
		if statusCode != http.StatusOK {
			log.Error().
				Str("X-TT-LOGID", logID).
				Int("imageBufSize", size).
				Int("statusCode", statusCode).
				Msgf("request veDEM OCR service failed, retry %d", i)
			time.Sleep(1 * time.Second)
			continue
		}

		log.Debug().
			Str("X-TT-LOGID", logID).
			Int("image_bytes", size).
			Int64("elapsed(ms)", elapsed.Milliseconds()).
			Msg("request OCR service success")
		break
	}
	if resp == nil {
		err = code.CVServiceConnectionError
		return
	}

	defer resp.Body.Close()

	results, err := io.ReadAll(resp.Body)
	if err != nil {
		err = errors.Wrap(code.CVResponseError,
			fmt.Sprintf("read response body error: %v", err))
		return
	}

	if resp.StatusCode != http.StatusOK {
		err = errors.Wrap(code.CVResponseError,
			fmt.Sprintf("unexpected response status code: %d, results: %v",
				resp.StatusCode, string(results)))
		return
	}

	var imageResponse APIResponseImage
	err = json.Unmarshal(results, &imageResponse)
	if err != nil {
		log.Error().Err(err).
			Str("response", string(results)).
			Msg("json unmarshal veDEM image response body failed")
		err = errors.Wrap(code.CVResponseError,
			"json unmarshal veDEM image response body error")
		return
	}

	if imageResponse.Code != 0 {
		log.Error().
			Int("code", imageResponse.Code).
			Str("message", imageResponse.Message).
			Msg("request veDEM OCR service failed")
	}

	imageResult = &imageResponse.Result
	log.Debug().Interface("imageResult", imageResult).Msg("get image data by veDEM")
	return imageResult, nil
}

func checkEnv() error {
	if env.VEDEM_IMAGE_URL == "" {
		return errors.Wrap(code.CVEnvMissedError, "VEDEM_IMAGE_URL missed")
	}
	log.Info().Str("VEDEM_IMAGE_URL", env.VEDEM_IMAGE_URL).Msg("get env")
	if env.VEDEM_IMAGE_AK == "" {
		return errors.Wrap(code.CVEnvMissedError, "VEDEM_IMAGE_AK missed")
	}
	if env.VEDEM_IMAGE_SK == "" {
		return errors.Wrap(code.CVEnvMissedError, "VEDEM_IMAGE_SK missed")
	}
	return nil
}

func getLogID(header http.Header) string {
	if len(header) == 0 {
		return ""
	}

	logID, ok := header["X-Tt-Logid"]
	if !ok || len(logID) == 0 {
		return ""
	}
	return logID[0]
}

type IImageService interface {
	// GetImage returns image result including ocr texts, uploaded image url, etc
	GetImage(imageBuf *bytes.Buffer, options ...ActionOption) (imageResult *ImageResult, err error)
}

// GetScreenResult takes a screenshot, returns the image recognization result
func (dExt *DriverExt) GetScreenResult(options ...ActionOption) (screenResult *ScreenResult, err error) {
	startTime := time.Now()
	fileName := builtin.GenNameWithTimestamp("%d_screenshot")
	actionOptions := NewActionOptions(options...)
	screenshotActions := actionOptions.screenshotActions()
	if len(screenshotActions) != 0 {
		fileName = builtin.GenNameWithTimestamp("%d_" + strings.Join(screenshotActions, "_"))
	}
	bufSource, imagePath, err := dExt.takeScreenShot(fileName)
	if err != nil {
		return
	}
	screenshotTakeElapsed := time.Since(startTime).Milliseconds()

	screenResult = &ScreenResult{
		bufSource:             bufSource,
		imagePath:             imagePath,
		Tags:                  nil,
		Resolution:            dExt.windowSize,
		ScreenshotTakeElapsed: screenshotTakeElapsed,
	}

	imageResult, err := dExt.ImageService.GetImage(bufSource, options...)
	if err != nil {
		log.Error().Err(err).Msg("GetImage from ImageService failed")
		return nil, err
	}
	if imageResult != nil {
		screenResult.imageResult = imageResult
		screenResult.ScreenshotCVElapsed = time.Since(startTime).Milliseconds() - screenshotTakeElapsed
		screenResult.Texts = imageResult.OCRResult.ToOCRTexts()
		screenResult.UploadedURL = imageResult.URL
		screenResult.Icons = imageResult.UIResult

		if actionOptions.ScreenShotWithClosePopups {
			screenResult.Popup = &PopupInfo{
				Type:      imageResult.CPResult.Type,
				Text:      imageResult.CPResult.Text,
				PicName:   imagePath,
				PicURL:    imageResult.URL,
				PopupArea: imageResult.CPResult.PopupArea,
				CloseArea: imageResult.CPResult.CloseArea,
			}
		}

	}

	dExt.cacheStepData.screenResults[time.Now().String()] = screenResult

	log.Debug().
		Str("imagePath", imagePath).
		Str("imageUrl", screenResult.UploadedURL).
		Int64("screenshot_take_elapsed(ms)", screenResult.ScreenshotTakeElapsed).
		Int64("screenshot_cv_elapsed(ms)", screenResult.ScreenshotCVElapsed).
		Msg("log screenshot")
	return screenResult, nil
}

func (dExt *DriverExt) GetScreenTexts() (ocrTexts OCRTexts, err error) {
	screenResult, err := dExt.GetScreenResult(
		WithScreenShotOCR(true), WithScreenShotUpload(true))
	if err != nil {
		return
	}
	return screenResult.Texts, nil
}

func (dExt *DriverExt) FindScreenText(text string, options ...ActionOption) (point PointF, err error) {
	ocrTexts, err := dExt.GetScreenTexts()
	if err != nil {
		return
	}

	result, err := ocrTexts.FindText(text, dExt.ParseActionOptions(options...)...)
	if err != nil {
		log.Warn().Msgf("FindText failed: %s", err.Error())
		return
	}
	point = result.Center()

	log.Info().Str("text", text).
		Interface("point", point).Msgf("FindScreenText success")
	return
}

func getRectangleCenterPoint(rect image.Rectangle) (point PointF) {
	x, y := float64(rect.Min.X), float64(rect.Min.Y)
	width, height := float64(rect.Dx()), float64(rect.Dy())
	point = PointF{
		X: x + width*0.5,
		Y: y + height*0.5,
	}
	return point
}

type Box struct {
	Point  PointF  `json:"point"`
	Width  float64 `json:"width"`
	Height float64 `json:"height"`
}

func (box Box) IsEmpty() bool {
	return builtin.IsZeroFloat64(box.Width) && builtin.IsZeroFloat64(box.Height)
}

func (box Box) IsIdentical(box2 Box) bool {
	return box.Point.IsIdentical(box2.Point) &&
		builtin.IsZeroFloat64(math.Abs(box.Width-box2.Width)) &&
		builtin.IsZeroFloat64(math.Abs(box.Height-box2.Height))
}

func (box Box) Center() PointF {
	return PointF{
		X: box.Point.X + box.Width*0.5,
		Y: box.Point.Y + box.Height*0.5,
	}
}

type UIResult struct {
	Box
}

type UIResults []UIResult

func (u UIResults) FilterScope(scope AbsScope) (results UIResults) {
	for _, uiResult := range u {
		rect := image.Rectangle{
			Min: image.Point{
				X: int(uiResult.Point.X),
				Y: int(uiResult.Point.Y),
			},
			Max: image.Point{
				X: int(uiResult.Point.X + uiResult.Width),
				Y: int(uiResult.Point.Y + uiResult.Height),
			},
		}

		// check if ui result in scope
		if len(scope) == 4 {
			if rect.Min.X < scope[0] ||
				rect.Min.Y < scope[1] ||
				rect.Max.X > scope[2] ||
				rect.Max.Y > scope[3] {
				// not in scope
				continue
			}
		}
		results = append(results, uiResult)
	}
	return
}

type UIResultMap map[string]UIResults

// FilterUIResults filters ui icons, the former the uiTypes, the higher the priority
func (u UIResultMap) FilterUIResults(uiTypes []string) (uiResults UIResults, err error) {
	var ok bool
	for _, uiType := range uiTypes {
		uiResults, ok = u[uiType]
		if ok && len(uiResults) != 0 {
			return
		}
	}
	err = errors.Errorf("UI types %v not detected", uiTypes)
	return
}

func (u UIResults) GetUIResult(options ...ActionOption) (UIResult, error) {
	actionOptions := NewActionOptions(options...)

	uiResults := u.FilterScope(actionOptions.AbsScope)
	if len(uiResults) == 0 {
		return UIResult{}, errors.Wrap(code.CVResultNotFoundError,
			"ui types not found in scope")
	}
	// get index
	idx := actionOptions.Index
	if idx < 0 {
		idx = len(uiResults) + idx
	}

	// index out of range
	if idx >= len(uiResults) || idx < 0 {
		return UIResult{}, errors.Wrap(code.CVResultNotFoundError,
			fmt.Sprintf("ui types index %d out of range", idx))
	}
	return uiResults[idx], nil
}

func (dExt *DriverExt) FindUIResult(options ...ActionOption) (point PointF, err error) {
	actionOptions := NewActionOptions(options...)

	screenResult, err := dExt.GetScreenResult(options...)
	if err != nil {
		return
	}

	uiResults, err := screenResult.Icons.FilterUIResults(actionOptions.ScreenShotWithUITypes)
	if err != nil {
		return
	}
	uiResult, err := uiResults.GetUIResult(dExt.ParseActionOptions(options...)...)
	point = uiResult.Center()

	log.Info().Interface("text", actionOptions.ScreenShotWithUITypes).
		Interface("point", point).Msg("FindUIResult success")
	return
}<|MERGE_RESOLUTION|>--- conflicted
+++ resolved
@@ -4,12 +4,8 @@
 	"bytes"
 	"fmt"
 	"image"
-<<<<<<< HEAD
 	"io"
-=======
-	"io/ioutil"
 	"math"
->>>>>>> 4ecee9e4
 	"mime/multipart"
 	"net/http"
 	"regexp"
