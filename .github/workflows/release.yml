--- conflicted
+++ resolved
@@ -1,7 +1,6 @@
 name: Release hrp cli binaries
 
 on:
-  push:
   release:
     types: [created]
 
@@ -20,20 +19,6 @@
     steps:
       - name: Checkout code
         uses: actions/checkout@v2
-      - name: Setup aliyun OSS
-        uses: manyuanrong/setup-ossutil@v2.0
-        with:
-          endpoint: "oss-cn-beijing.aliyuncs.com"
-          access-key-id: ${{ secrets.ALIYUN_ACCESSKEY_ID }}
-          access-key-secret: ${{ secrets.ALIYUN_ACCESSKEY_SECRET }}
-<<<<<<< HEAD
-=======
-      - name: Upload artifacts to aliyun OSS
-        run: |
-          pwd
-          which ossutil
-          ossutil cp -rf cli/scripts/install.sh oss://httprunner/
->>>>>>> 7a37fc1f
       - name: Release hrp cli binaries
         uses: wangyoucao577/go-release-action@v1.23
         with:
@@ -44,18 +29,17 @@
           binary_name: "hrp"
           ldflags: "-s -w"
           extra_files: LICENSE README.md docs/CHANGELOG.md
-<<<<<<< HEAD
           post_command: |
-            pwd
-            export ASSET_PATH="$INPUT_PROJECT_PATH/$BUILD_ARTIFACTS_FOLDER/$RELEASE_ASSET_FILE"
-            echo "::set-env name=ASSET_PATH::$ASSET_PATH"
+            echo "ASSET_PATH=$INPUT_PROJECT_PATH/$BUILD_ARTIFACTS_FOLDER/$RELEASE_ASSET_FILE" >> $GITHUB_ENV
+      - name: Setup aliyun OSS
+        uses: manyuanrong/setup-ossutil@v2.0
+        with:
+          endpoint: "oss-cn-beijing.aliyuncs.com"
+          access-key-id: ${{ secrets.ALIYUN_ACCESSKEY_ID }}
+          access-key-secret: ${{ secrets.ALIYUN_ACCESSKEY_SECRET }}
       - name: Upload artifacts to aliyun OSS
         run: |
-          which ossutil
           ossutil cp -rf cli/scripts/install.sh oss://httprunner/
-          ossutil cp -rf "$ASSET_PATH" oss://httprunner/
-=======
-          post_command: mv "$RELEASE_ASSET_FILE" /home/runner/work/hrp/hrp/
->>>>>>> 7a37fc1f
+          ossutil cp -rf ${{ env.ASSET_PATH }} oss://httprunner/
       - name: Test install.sh
         run: bash -c "$(curl -ksSL https://httprunner.oss-cn-beijing.aliyuncs.com/install.sh)"